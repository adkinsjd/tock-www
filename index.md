---
layout: default
css: /assets/css/landing.css
---

<<<<<<< HEAD
<div class="hero">
# Programmable IoT starts at the edge

## An embedded operating system designed for running multiple concurrent, mutually distrustful applications on low-memory and low-power microcontrollers.

{:.links}
 * [Get started](/documentation/getting-started){:.button}
 * [Join the community](/community){:.button}

{:.features}
  * {:.extensible}
    ### Extensible
    Safely use drivers and kernel extensions from third parties

  * {:.reliable}
    ### Reliable
    Run processes reliably with minimal resource overhead

  * {:.lowpower}
    ### Low-power
    Automatic low power operation

 [Learn More](/features){:.button}

=======
<div style="border: 1px dotted red">
We'll be giving tutorials this summer and fall. For registration and details head over to the event pages:

  * [RustConf 2017](/events/rustconf2017) (August 17th, Portland, OR)

  * [SenSys 2017](/events/sensys2017) (November 5th, Delft, The Netherlands)

</div>


<div class="lead pretty-links">
Tock is a safe, multitasking operating system for low-power, low-memory
microcontrollers.
>>>>>>> d6ac0ec1
</div>

{:#applications}
  * <div>
    #### Sensor Networks

    The [Signpost] is a modular city-scale sensing platform that provides power
    and connectivity for a diverse set of sensing modules. Signpost is built
    around Tock, and uses multiprogramming to let researchers to build
    applications run experiments.
    </div>

    ![Signpost modular city-scale sensing platform]({{ site.baseurl }}/assets/img/signpost.png)

  * <div>
    #### Security critical devices

    Security critical devices, like TPMs and USB authentication fobs, are
    actually multiprogramming environments running applications written by
    different people. Tock guarantees that untrusted components can't leak
    secrets even if they are buggy or crash.
    </div>

    ![USB authentication key]({{ site.baseurl }}/assets/img/usb-authkey.png)

  * <div>
    #### Wearables

    Tock enables consumer IoT devices, like sports watches or fitness trackers,
    that run need to run for months on small batteries and low-memory
    microcontrollers to support third-party apps just like on PC-grade
    operating systems.
    </div>

    ![Smart sports watch]({{ site.baseurl }}/assets/img/running-watch.png)

[Signpost]: https://github.com/lab11/signpost "Signpost is a modular city-scale sensing platform"<|MERGE_RESOLUTION|>--- conflicted
+++ resolved
@@ -3,11 +3,19 @@
 css: /assets/css/landing.css
 ---
 
-<<<<<<< HEAD
 <div class="hero">
 # Programmable IoT starts at the edge
 
 ## An embedded operating system designed for running multiple concurrent, mutually distrustful applications on low-memory and low-power microcontrollers.
+
+<div style="border: 1px dotted red; background-color: white; color: #000; box-shadow: 3px 3px 3px rgba(0, 0, 0, 0.7); display: inline-block; margin: 0 auto; text-align: left; padding: 16px;">
+We'll be giving tutorials this summer and fall. For registration and details head over to the event pages:
+
+  * [RustConf 2017](/events/rustconf2017) (August 17th, Portland, OR)
+
+  * [SenSys 2017](/events/sensys2017) (November 5th, Delft, The Netherlands)
+
+</div>
 
 {:.links}
  * [Get started](/documentation/getting-started){:.button}
@@ -28,21 +36,6 @@
 
  [Learn More](/features){:.button}
 
-=======
-<div style="border: 1px dotted red">
-We'll be giving tutorials this summer and fall. For registration and details head over to the event pages:
-
-  * [RustConf 2017](/events/rustconf2017) (August 17th, Portland, OR)
-
-  * [SenSys 2017](/events/sensys2017) (November 5th, Delft, The Netherlands)
-
-</div>
-
-
-<div class="lead pretty-links">
-Tock is a safe, multitasking operating system for low-power, low-memory
-microcontrollers.
->>>>>>> d6ac0ec1
 </div>
 
 {:#applications}
